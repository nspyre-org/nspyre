--- conflicted
+++ resolved
@@ -71,29 +71,6 @@
     zip_safe=False,
     python_requires='>=3.7',
     install_requires=[
-<<<<<<< HEAD
-        # SciPy
-        'numpy>=1.19.1',
-        'scipy>=1.5.2',
-        'pandas>=1.1.2',
-        # MongoDB
-        'mongodb<6.0.0',
-        'pymongo>=3.10.1',
-        # Qt
-        'pyqt5>=5.12.3',
-        'pyqtgraph>=0.11.0',
-        'qscintilla>=2.11.2',
-        # VISA
-        'pyvisa>=1.10.1',
-        # Lantz
-        'pint>=0.15',
-        'pimpmyclass>=0.4.3',
-        'lantzdev>=0.5.2',
-        # Utilities
-        'parse>=1.18.0',
-        'tqdm>=4.49.0',
-        'rpyc>=4.1.5',
-=======
         # you know it, you love it
         'numpy==1.23.1',
         # instrument server proxying
@@ -102,7 +79,6 @@
         'pyqt6==6.2.3;platform_machine!="aarch64" and platform_machine!="armv7l"',
         'pyqt6-qt6==6.2.3;platform_machine!="aarch64" and platform_machine!="armv7l"',
         'pyqtgraph==0.13.1;platform_machine!="aarch64" and platform_machine!="armv7l"',
->>>>>>> 99aa1d28
     ],
     extras_require={
         'extras': [
