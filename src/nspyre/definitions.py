"""
This module defines basic constants and functions that will be used
throughout nspyre

Copyright (c) 2021, Michael Solomon, Jacob Feder
All rights reserved.

This work is licensed under the terms of the 3-Clause BSD license.
For a copy, see <https://opensource.org/licenses/BSD-3-Clause>.
"""

from pathlib import Path

from pint import get_application_registry

# create a pint registry universal to nspyre
ureg = get_application_registry()
Q_ = ureg.Quantity

# root directory of nspyre
NSPYRE_ROOT = Path(__file__).parent

def join_nspyre_path(path):
    """Return a full path from a path given relative to the nspyre root 
    directory"""
    return NSPYRE_ROOT / path

# images
LOGO_PATH = str(join_nspyre_path('gui/images/spyre.png'))

# default instrument server port
INSERV_DEFAULT_PORT = 42068
# rpyc connection timeout in s
RPYC_CONN_TIMEOUT = None
# rpyc send/receive timeout in s
RPYC_SYNC_TIMEOUT = None

<<<<<<< HEAD
# max size of a log file (in bytes) before creating a new one
LOG_FILE_MAX_SIZE = 100e6
=======
# config file key for mongodb address
CONFIG_MONGO_ADDR_KEY = 'mongodb_addr'

# default port to host the data server on
DATASERV_PORT = 30000
>>>>>>> 88b1f303
<|MERGE_RESOLUTION|>--- conflicted
+++ resolved
@@ -35,13 +35,8 @@
 # rpyc send/receive timeout in s
 RPYC_SYNC_TIMEOUT = None
 
-<<<<<<< HEAD
 # max size of a log file (in bytes) before creating a new one
 LOG_FILE_MAX_SIZE = 100e6
-=======
-# config file key for mongodb address
-CONFIG_MONGO_ADDR_KEY = 'mongodb_addr'
 
 # default port to host the data server on
-DATASERV_PORT = 30000
->>>>>>> 88b1f303
+DATASERV_PORT = 30000